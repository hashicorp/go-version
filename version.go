package version

import (
	"bytes"
	"fmt"
	"reflect"
	"regexp"
	"strconv"
	"strings"
)

// The compiled regular expression used to test the validity of a version.
var versionRegexp *regexp.Regexp

// The raw regular expression string used for testing the validity
// of a version.
const VersionRegexpRaw string = `v?([0-9]+(\.[0-9]+)*?)` +
	`(-?([0-9A-Za-z\-]+(\.[0-9A-Za-z\-]+)*))?` +
	`(\+([0-9A-Za-z\-]+(\.[0-9A-Za-z\-]+)*))?` +
	`?`

// Version represents a single version.
type Version struct {
	metadata string
	pre      string
	segments []int64
	si       int
}

func init() {
	versionRegexp = regexp.MustCompile("^" + VersionRegexpRaw + "$")
}

// NewVersion parses the given version and returns a new
// Version.
func NewVersion(v string) (*Version, error) {
	matches := versionRegexp.FindStringSubmatch(v)
	if matches == nil {
		return nil, fmt.Errorf("Malformed version: %s", v)
	}
	segmentsStr := strings.Split(matches[1], ".")
<<<<<<< HEAD
	segments := make([]int64, len(segmentsStr), 3)
=======
	segments := make([]int, len(segmentsStr))
>>>>>>> deeb027c
	si := 0
	for i, str := range segmentsStr {
		val, err := strconv.ParseInt(str, 10, 64)
		if err != nil {
			return nil, fmt.Errorf(
				"Error parsing version: %s", err)
		}

<<<<<<< HEAD
		segments[i] = val
		si += 1
=======
		segments[i] = int(val)
		si++
>>>>>>> deeb027c
	}

	// Even though we could support more than three segments, if we
	// got less than three, pad it with 0s. This is to cover the basic
	// default usecase of semver, which is MAJOR.MINOR.PATCH at the minimum
	for i := len(segments); i < 3; i++ {
		segments = append(segments, 0)
	}

	return &Version{
		metadata: matches[7],
		pre:      matches[4],
		segments: segments,
		si:       si,
	}, nil
}

// Must is a helper that wraps a call to a function returning (*Version, error)
// and panics if error is non-nil.
func Must(v *Version, err error) *Version {
	if err != nil {
		panic(err)
	}

	return v
}

// Compare compares this version to another version. This
// returns -1, 0, or 1 if this version is smaller, equal,
// or larger than the other version, respectively.
//
// If you want boolean results, use the LessThan, Equal,
// or GreaterThan methods.
func (v *Version) Compare(other *Version) int {
	// A quick, efficient equality check
	if v.String() == other.String() {
		return 0
	}

	segmentsSelf := v.Segments()
	segmentsOther := other.Segments()

	// If the segments are the same, we must compare on prerelease info
	if reflect.DeepEqual(segmentsSelf, segmentsOther) {
		preSelf := v.Prerelease()
		preOther := other.Prerelease()
		if preSelf == "" && preOther == "" {
			return 0
		}
		if preSelf == "" {
			return 1
		}
		if preOther == "" {
			return -1
		}

		return comparePrereleases(preSelf, preOther)
	}

	// Get the highest specificity (hS), or if they're equal, just use segmentSelf length
	lenSelf := len(segmentsSelf)
	lenOther := len(segmentsOther)
	hS := lenSelf
	if lenSelf < lenOther {
		hS = lenOther
	}
	// Compare the segments
	// Because a constraint could have more/less specificity than the version it's
	// checking, we need to account for a lopsided or jagged comparison
	for i := 0; i < hS; i++ {
		if i > lenSelf-1 {
			// This means Self had the lower specificity
			// Check to see if the remaining segments in Other are all zeros
			if !allZero(segmentsOther[i:]) {
				// if not, it means that Other has to be greater than Self
				return -1
			}
			break
		} else if i > lenOther-1 {
			// this means Other had the lower specificity
			// Check to see if the remaining segments in Self are all zeros -
			if !allZero(segmentsSelf[i:]) {
				//if not, it means that Self has to be greater than Other
				return 1
			}
			break
		}
		lhs := segmentsSelf[i]
		rhs := segmentsOther[i]
		if lhs == rhs {
			continue
		} else if lhs < rhs {
			return -1
		}
		// Otherwis, rhs was > lhs, they're not equal
		return 1
	}

	// if we got this far, they're equal
	return 0
}

func allZero(segs []int) bool {
	for _, s := range segs {
		if s != 0 {
			return false
		}
	}
	return true
}

func comparePart(preSelf string, preOther string) int {
	if preSelf == preOther {
		return 0
	}

	// if a part is empty, we use the other to decide
	if preSelf == "" {
		_, notIsNumeric := strconv.ParseInt(preOther, 10, 64)
		if notIsNumeric == nil {
			return -1
		}
		return 1
	}

	if preOther == "" {
		_, notIsNumeric := strconv.ParseInt(preSelf, 10, 64)
		if notIsNumeric == nil {
			return 1
		}
		return -1
	}

	if preSelf > preOther {
		return 1
	}

	return -1
}

func comparePrereleases(v string, other string) int {
	// the same pre release!
	if v == other {
		return 0
	}

	// split both pre releases for analyse their parts
	selfPreReleaseMeta := strings.Split(v, ".")
	otherPreReleaseMeta := strings.Split(other, ".")

	selfPreReleaseLen := len(selfPreReleaseMeta)
	otherPreReleaseLen := len(otherPreReleaseMeta)

	biggestLen := otherPreReleaseLen
	if selfPreReleaseLen > otherPreReleaseLen {
		biggestLen = selfPreReleaseLen
	}

	// loop for parts to find the first difference
	for i := 0; i < biggestLen; i = i + 1 {
		partSelfPre := ""
		if i < selfPreReleaseLen {
			partSelfPre = selfPreReleaseMeta[i]
		}

		partOtherPre := ""
		if i < otherPreReleaseLen {
			partOtherPre = otherPreReleaseMeta[i]
		}

		compare := comparePart(partSelfPre, partOtherPre)
		// if parts are equals, continue the loop
		if compare != 0 {
			return compare
		}
	}

	return 0
}

// Equal tests if two versions are equal.
func (v *Version) Equal(o *Version) bool {
	return v.Compare(o) == 0
}

// GreaterThan tests if this version is greater than another version.
func (v *Version) GreaterThan(o *Version) bool {
	return v.Compare(o) > 0
}

// LessThan tests if this version is less than another version.
func (v *Version) LessThan(o *Version) bool {
	return v.Compare(o) < 0
}

// Metadata returns any metadata that was part of the version
// string.
//
// Metadata is anything that comes after the "+" in the version.
// For example, with "1.2.3+beta", the metadata is "beta".
func (v *Version) Metadata() string {
	return v.metadata
}

// Prerelease returns any prerelease data that is part of the version,
// or blank if there is no prerelease data.
//
// Prerelease information is anything that comes after the "-" in the
// version (but before any metadata). For example, with "1.2.3-beta",
// the prerelease information is "beta".
func (v *Version) Prerelease() string {
	return v.pre
}

// Segments returns the numeric segments of the version as a slice.
//
// This excludes any metadata or pre-release information. For example,
// for a version "1.2.3-beta", segments will return a slice of
// 1, 2, 3.
func (v *Version) Segments() []int64 {
	return v.segments
}

// String returns the full version string included pre-release
// and metadata information.
func (v *Version) String() string {
	var buf bytes.Buffer
	fmtParts := make([]string, len(v.segments))
	for i, s := range v.segments {
		// We can ignore err here since we've pre-parsed the values in segments
		str := strconv.Itoa(s)
		fmtParts[i] = str
	}
	fmt.Fprintf(&buf, strings.Join(fmtParts, "."))
	if v.pre != "" {
		fmt.Fprintf(&buf, "-%s", v.pre)
	}
	if v.metadata != "" {
		fmt.Fprintf(&buf, "+%s", v.metadata)
	}

	return buf.String()
}<|MERGE_RESOLUTION|>--- conflicted
+++ resolved
@@ -39,11 +39,7 @@
 		return nil, fmt.Errorf("Malformed version: %s", v)
 	}
 	segmentsStr := strings.Split(matches[1], ".")
-<<<<<<< HEAD
-	segments := make([]int64, len(segmentsStr), 3)
-=======
-	segments := make([]int, len(segmentsStr))
->>>>>>> deeb027c
+	segments := make([]int64, len(segmentsStr))
 	si := 0
 	for i, str := range segmentsStr {
 		val, err := strconv.ParseInt(str, 10, 64)
@@ -52,13 +48,8 @@
 				"Error parsing version: %s", err)
 		}
 
-<<<<<<< HEAD
-		segments[i] = val
-		si += 1
-=======
-		segments[i] = int(val)
+		segments[i] = int64(val)
 		si++
->>>>>>> deeb027c
 	}
 
 	// Even though we could support more than three segments, if we
